--- conflicted
+++ resolved
@@ -440,13 +440,10 @@
 
 Lets get the bullet object setup. This is what our pistol will create when the "Pistol_fire" animation callback function is called.
 
-<<<<<<< HEAD
+
 Open up ``Bullet_Scene.tscn``. The scene contains :ref:`Spatial <class_Spatial>` node called bullet, with a :ref:`MeshInstance <class_MeshInstance>`
 and an :ref:`Area <class_Area>` with a :ref:`CollisionShape <class_CollisionShape>` children to it.
-=======
-Open up ``Bullet_Scene.tscn``. The scene contains a :ref:`Spatial <class_Spatial>` node called bullet, with a :ref:`MeshInstance <class_MeshInstance>`
-and an :ref:`Area <class_Area>` with a :ref:`CollisionShape <class_CollisionShape>` childed to it.
->>>>>>> 712f8cc1
+
 
 Create a new script called ``Bullet_script.gd`` and attach it to the ``Bullet`` :ref:`Spatial <class_Spatial>`.
 
@@ -736,11 +733,7 @@
 been equipped.
 
 Because we know our pistol's ``equip`` animation automatically transitions to the pistol's idle animation, if we are in the pistol's
-<<<<<<< HEAD
 idle animation the pistol must have finished playing the equip animation.
-=======
-idle animation the pistol have mostly finished playing the equip animation.
->>>>>>> 712f8cc1
 
 .. note:: We know these animations will transition because we wrote the code to make them transition in ``Animation_Manager.gd``
 
